--- conflicted
+++ resolved
@@ -33,11 +33,8 @@
     <WarningLevel>4</WarningLevel>
   </PropertyGroup>
   <PropertyGroup>
-<<<<<<< HEAD
     <StartupObject>SimSharp.Samples.GasStationRefuelingSimulation</StartupObject>
-=======
     <StartupObject>SimSharp.Samples.BankRenege</StartupObject>
->>>>>>> 844bc3d0
   </PropertyGroup>
   <ItemGroup>
     <Reference Include="System" />
@@ -49,11 +46,8 @@
     <Reference Include="System.Xml" />
   </ItemGroup>
   <ItemGroup>
-<<<<<<< HEAD
     <Compile Include="GasStationRefuelingSimulation.cs" />
-=======
     <Compile Include="BankRenege.cs" />
->>>>>>> 844bc3d0
     <Compile Include="MachineShopSimulation.cs" />
     <Compile Include="Properties\AssemblyInfo.cs" />
     <Compile Include="SteelFactorySimulation.cs" />
